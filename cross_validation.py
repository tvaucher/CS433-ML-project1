--- conflicted
+++ resolved
@@ -2,20 +2,6 @@
 
 import numpy as np
 
-<<<<<<< HEAD
-def k_fold_indices(n, k, seed):
-    # Calculate the number of samples in each fold as an integer by rounding if necessary
-    fold_size = n // k
-    # Set the seed
-    np.random.seed(seed)
-    
-    # Shuffle and split the sample indices into k folds
-    indices = np.random.permutation(n)
-    k_indices = [indices[i * fold_size: (i + 1) * fold_size] for i in range(k)]
-    return k_indices
-
-def k_fold_cross_split_data(y, x, k_indices):
-=======
 
 def train_test_split_data(y, x, ratio, seed):
     """
@@ -49,8 +35,18 @@
     return x_train, y_train, x_test, y_test
 
 
+def k_fold_indices(n, k, seed):
+    # Calculate the number of samples in each fold as an integer by rounding if necessary
+    fold_size = n // k
+    # Set the seed
+    np.random.seed(seed)
+    
+    # Shuffle and split the sample indices into k folds
+    indices = np.random.permutation(n)
+    k_indices = [indices[i * fold_size: (i + 1) * fold_size] for i in range(k)]
+    return k_indices
+
 def k_fold_cross_split_data(y, x, k, seed):
->>>>>>> e6b133b2
     """
     Helper function that splits data samples randomly into k folds, to be used afterwards for cross-validation
 
